// Copyright (c) Microsoft Corporation.
// Licensed under the MIT license.

import { minGateWidth, startX, gatePadding, controlBtnOffset, groupBoxPadding } from './constants';
import { Operation, ConditionalRender } from './circuit';
import { Metadata, GateType } from './metadata';
import { Register, RegisterMap, RegisterType } from './register';
import { getGateWidth } from './utils';

/**
 * Takes in a list of operations and maps them to `metadata` objects which
 * contains information for formatting the corresponding SVG.
 *
 * @param operations Array of operations.
 * @param registers  Mapping from qubit IDs to register metadata.
 *
 * @returns An object containing `metadataList` (Array of Metadata objects) and
 *          `svgWidth` which is the width of the entire SVG.
 */
const processOperations = (
    operations: Operation[],
    registers: RegisterMap,
): { metadataList: Metadata[]; svgWidth: number } => {
    if (operations.length === 0) return { metadataList: [], svgWidth: startX };

    // Group operations based on registers
    const groupedOps: number[][] = _groupOperations(operations, registers);

    // Align operations on multiple registers
    const alignedOps: (number | null)[][] = _alignOps(groupedOps);

    // Maintain widths of each column to account for variable-sized gates
    const numColumns: number = Math.max(0, ...alignedOps.map((ops) => ops.length));
    const columnsWidths: number[] = new Array(numColumns).fill(minGateWidth);

    // Get classical registers and their starting column index
    const classicalRegs: [number, Register][] = _getClassicalRegStart(operations, alignedOps);

    // Keep track of which ops are already seen to avoid duplicate rendering
    const visited: { [opIdx: number]: boolean } = {};

    // Map operation index to gate metadata for formatting later
    const opsMetadata: Metadata[][] = alignedOps.map((regOps) =>
        regOps.map((opIdx, col) => {
            let op: Operation | null = null;

            if (opIdx != null && !visited.hasOwnProperty(opIdx)) {
                op = operations[opIdx];
                visited[opIdx] = true;
            }

            const metadata: Metadata = _opToMetadata(op, registers);

<<<<<<< HEAD
            if (metadata.type === GateType.ClassicalControlled) {
                // Add HTML class attribute if classically controlled
                _addClass(metadata, 'classically-controlled');
            } else if (op != null && [GateType.Unitary, GateType.ControlledUnitary].includes(metadata.type)) {
=======
            if (op != null && [GateType.Unitary, GateType.ControlledUnitary].includes(metadata.type)) {
>>>>>>> d6178b83
                // If gate is a unitary type, split targetsY into groups if there
                // is a classical register between them for rendering

                // Get y coordinates of classical registers in the same column as this operation
                const classicalRegY: number[] = classicalRegs
                    .filter(([regCol, _]) => regCol <= col)
                    .map(([_, reg]) => {
                        if (reg.cId == null) throw new Error('Could not find cId for classical register.');
                        const { children } = registers[reg.qId];
                        if (children == null)
                            throw new Error(`Failed to find classical registers for qubit ID ${reg.qId}.`);
                        return children[reg.cId].y;
                    });

                metadata.targetsY = _splitTargetsY(op.targets, classicalRegY, registers);
            }

            // Expand column size, if needed
            if (metadata.width > columnsWidths[col]) {
                columnsWidths[col] = metadata.width;
            }

            return metadata;
        }),
    );

    // Fill in x coord of each gate
    const endX: number = _fillMetadataX(opsMetadata, columnsWidths);

    // Flatten operations and filter out invalid gates
    const metadataList: Metadata[] = opsMetadata.flat().filter(({ type }) => type != GateType.Invalid);

    return { metadataList, svgWidth: endX };
};

/**
 * Group gates provided by operations into their respective registers.
 *
 * @param operations Array of operations.
 * @param numRegs    Total number of registers.
 *
 * @returns 2D array of indices where `groupedOps[i][j]` is the index of the operations
 *          at register `i` and column `j` (not yet aligned/padded).
 */
const _groupOperations = (operations: Operation[], registers: RegisterMap): number[][] => {
    // NOTE: We get the max ID instead of just number of keys because there can be a qubit ID that
    // isn't acted upon and thus does not show up as a key in registers.
    const numRegs: number = Math.max(-1, ...Object.keys(registers).map(Number)) + 1;
    const groupedOps: number[][] = Array.from(Array(numRegs), () => new Array(0));
    operations.forEach(({ targets, controls }, instrIdx) => {
        const qRegs: Register[] = [...controls, ...targets].filter(({ type }) => type === RegisterType.Qubit);
        const qRegIdxList: number[] = qRegs.map(({ qId }) => qId);
        const clsControls: Register[] = controls.filter(({ type }) => type === RegisterType.Classical);
        const isClassicallyControlled: boolean = clsControls.length > 0;
        if (!isClassicallyControlled && qRegs.length === 0) return;
        // If operation is classically-controlled, pad all qubit registers. Otherwise, only pad
        // the contiguous range of registers that it covers.
        const minRegIdx: number = isClassicallyControlled ? 0 : Math.min(...qRegIdxList);
        const maxRegIdx: number = isClassicallyControlled ? numRegs - 1 : Math.max(...qRegIdxList);
        // Add operation also to registers that are in-between target registers
        // so that other gates won't render in the middle.
        for (let i = minRegIdx; i <= maxRegIdx; i++) {
            groupedOps[i].push(instrIdx);
        }
    });
    return groupedOps;
};

/**
 * Aligns operations by padding registers with `null`s to make sure that multiqubit
 * gates are in the same column.
 * e.g. ---[x]---[x]--
 *      ----------|---
 *
 * @param ops 2D array of operations. Each row represents a register
 *            and the operations acting on it (in-order).
 *
 * @returns 2D array of aligned operations padded with `null`s.
 */
const _alignOps = (ops: number[][]): (number | null)[][] => {
    let maxNumOps: number = Math.max(0, ...ops.map((regOps) => regOps.length));
    let col = 0;
    // Deep copy ops to be returned as paddedOps
    const paddedOps: (number | null)[][] = JSON.parse(JSON.stringify(ops));
    while (col < maxNumOps) {
        for (let regIdx = 0; regIdx < paddedOps.length; regIdx++) {
            const reg: (number | null)[] = paddedOps[regIdx];
            if (reg.length <= col) continue;

            // Should never be null (nulls are only padded to previous columns)
            const opIdx: number | null = reg[col];

            // Get position of gate
            const targetsPos: number[] = paddedOps.map((regOps) => regOps.indexOf(opIdx));
            const gatePos: number = Math.max(-1, ...targetsPos);

            // If current column is not desired gate position, pad with null
            if (col < gatePos) {
                paddedOps[regIdx].splice(col, 0, null);
                maxNumOps = Math.max(maxNumOps, paddedOps[regIdx].length);
            }
        }
        col++;
    }
    return paddedOps;
};

/**
 * Retrieves the starting index of each classical register.
 *
 * @param ops     Array of operations.
 * @param idxList 2D array of aligned operation indices.
 *
 * @returns Array of classical register and their starting column indices in the form [[column, register]].
 */
const _getClassicalRegStart = (ops: Operation[], idxList: (number | null)[][]): [number, Register][] => {
    const clsRegs: [number, Register][] = [];
    idxList.forEach((reg) => {
        for (let col = 0; col < reg.length; col++) {
            const opIdx: number | null = reg[col];
            if (opIdx != null && ops[opIdx].isMeasurement) {
                const targetClsRegs: Register[] = ops[opIdx].targets.filter(
                    (reg) => reg.type === RegisterType.Classical,
                );
                targetClsRegs.forEach((reg) => clsRegs.push([col, reg]));
            }
        }
    });
    return clsRegs;
};

/**
 * Maps operation to metadata (e.g. gate type, position, dimensions, text)
 * required to render the image.
 *
 * @param op        Operation to be mapped into metadata format.
 * @param registers Array of registers.
 *
 * @returns Metadata representation of given operation.
 */
const _opToMetadata = (op: Operation | null, registers: RegisterMap): Metadata => {
    const metadata: Metadata = {
        type: GateType.Invalid,
        x: 0,
        controlsY: [],
        targetsY: [],
        label: '',
        width: -1,
    };

    if (op == null) return metadata;

    const {
        gate,
        dataAttributes,
        displayArgs,
        isMeasurement,
        isConditional,
        isControlled,
        isAdjoint,
        controls,
        targets,
        children,
        conditionalRender,
    } = op;

    // Set y coords
    metadata.controlsY = controls.map((reg) => _getRegY(reg, registers));
    metadata.targetsY = targets.map((reg) => _getRegY(reg, registers));

    if (isConditional) {
        // Classically-controlled operations
        if (children == null || children.length == 0)
            throw new Error('No children operations found for classically-controlled operation.');

        // Gates to display when classical bit is 0.
        const onZeroOps: Operation[] = children.filter((op) => op.conditionalRender !== ConditionalRender.OnOne);
        let childrenInstrs = processOperations(onZeroOps, registers);
        const zeroGates: Metadata[] = childrenInstrs.metadataList;
        const zeroChildWidth: number = childrenInstrs.svgWidth;

        // Gates to display when classical bit is 1.
        const onOneOps: Operation[] = children.filter((op) => op.conditionalRender !== ConditionalRender.OnZero);
        childrenInstrs = processOperations(onOneOps, registers);
        const oneGates: Metadata[] = childrenInstrs.metadataList;
        const oneChildWidth: number = childrenInstrs.svgWidth;

        // Subtract startX (left-side) and 2*gatePadding (right-side) from nested child gates width
        const width: number = Math.max(zeroChildWidth, oneChildWidth) - startX - gatePadding * 2;

        metadata.type = GateType.ClassicalControlled;
        metadata.children = [zeroGates, oneGates];
        // Add additional width from control button and inner box padding for dashed box
        metadata.width = width + controlBtnOffset + groupBoxPadding * 2;

        // Set targets to first and last quantum registers so we can render the surrounding box
        // around all quantum registers.
        const qubitsY: number[] = Object.values(registers).map(({ y }) => y);
        if (qubitsY.length > 0) metadata.targetsY = [Math.min(...qubitsY), Math.max(...qubitsY)];
    } else if (conditionalRender == ConditionalRender.AsGroup && (children?.length || 0) > 0) {
        const childrenInstrs = processOperations(children as Operation[], registers);
        metadata.type = GateType.Group;
        metadata.children = childrenInstrs.metadataList;
        // Subtract startX (left-side) and add inner box padding (minus nested gate padding) for dashed box
        metadata.width = childrenInstrs.svgWidth - startX + (groupBoxPadding - gatePadding) * 2;
    } else if (isMeasurement) {
        metadata.type = GateType.Measure;
    } else if (gate === 'SWAP') {
        metadata.type = GateType.Swap;
    } else if (isControlled) {
        metadata.type = gate === 'X' ? GateType.Cnot : GateType.ControlledUnitary;
        metadata.label = gate;
    } else if (gate === 'X') {
        metadata.type = GateType.X;
    } else {
        // Any other gate treated as a simple unitary gate
        metadata.type = GateType.Unitary;
        metadata.label = gate;
    }

    // If adjoint, add ' to the end of gate label
    if (isAdjoint && metadata.label.length > 0) metadata.label += "'";

    // If gate has extra arguments, display them
    if (displayArgs != null) metadata.displayArgs = displayArgs;

    // Set gate width
    metadata.width = getGateWidth(metadata);

    // Set custom user-provided gate metadata
    if (dataAttributes != null) metadata.dataAttributes = dataAttributes;

    return metadata;
};

/**
 * Compute the y coord of a given register.
 *
 * @param reg       Register to compute y coord of.
 * @param registers Map of qubit IDs to RegisterMetadata.
 *
 * @returns The y coord of give register.
 */
const _getRegY = (reg: Register, registers: RegisterMap): number => {
    const { type, qId, cId } = reg;
    if (!registers.hasOwnProperty(qId)) throw new Error(`ERROR: Qubit register with ID ${qId} not found.`);
    const { y, children } = registers[qId];
    switch (type) {
        case RegisterType.Qubit:
            return y;
        case RegisterType.Classical:
            if (children == null) throw new Error(`ERROR: No classical registers found for qubit ID ${qId}.`);
            if (cId == null)
                throw new Error(`ERROR: No ID defined for classical register associated with qubit ID ${qId}.`);
            if (children.length <= cId)
                throw new Error(
                    `ERROR: Classical register ID ${cId} invalid for qubit ID ${qId} with ${children.length} classical register(s).`,
                );
            return children[cId].y;
        default:
            throw new Error(`ERROR: Unknown register type ${type}.`);
    }
};

/**
 * Splits `targets` if non-adjacent or intersected by classical registers.
 *
 * @param targets       Target qubit registers.
 * @param classicalRegY y coords of classical registers overlapping current column.
 * @param registers     Mapping from register qubit IDs to register metadata.
 *
 * @returns Groups of target qubit y coords.
 */
const _splitTargetsY = (targets: Register[], classicalRegY: number[], registers: RegisterMap): number[][] => {
    if (targets.length === 0) return [];

    // Get qIds sorted by ascending y value
    const orderedQIds: number[] = Object.keys(registers).map(Number);
    orderedQIds.sort((a, b) => registers[a].y - registers[b].y);
    const qIdPosition: { [qId: number]: number } = {};
    orderedQIds.forEach((qId, i) => (qIdPosition[qId] = i));

    // Sort targets and classicalRegY by ascending y value
    targets = targets.slice();
    targets.sort((a, b) => {
        const posDiff: number = qIdPosition[a.qId] - qIdPosition[b.qId];
        if (posDiff === 0 && a.cId != null && b.cId != null) return a.cId - b.cId;
        else return posDiff;
    });
    classicalRegY = classicalRegY.slice();
    classicalRegY.sort((a, b) => a - b);

    let prevPos = 0;
    let prevY = 0;

    return targets.reduce((groups: number[][], target: Register) => {
        const y = _getRegY(target, registers);
        const pos = qIdPosition[target.qId];

        // Split into new group if one of the following holds:
        //      1. First target register
        //      2. Non-adjacent qubit registers
        //      3. There is a classical register between current and previous register
        if (groups.length === 0 || pos > prevPos + 1 || (classicalRegY[0] > prevY && classicalRegY[0] < y))
            groups.push([y]);
        else groups[groups.length - 1].push(y);

        prevPos = pos;
        prevY = y;

        // Remove classical registers that are higher than current y
        while (classicalRegY.length > 0 && classicalRegY[0] <= y) classicalRegY.shift();

        return groups;
    }, []);
};

/**
 * Updates the x coord of each metadata in the given 2D array of metadata and returns rightmost x coord.
 *
 * @param opsMetadata  2D array of metadata.
 * @param columnWidths Array of column widths.
 *
 * @returns Rightmost x coord.
 */
const _fillMetadataX = (opsMetadata: Metadata[][], columnWidths: number[]): number => {
    let currX: number = startX;

    const colStartX: number[] = columnWidths.map((width) => {
        const x: number = currX;
        currX += width + gatePadding * 2;
        return x;
    });

    const endX: number = currX;

    opsMetadata.forEach((regOps) =>
        regOps.forEach((metadata, col) => {
            const x = colStartX[col];
            switch (metadata.type) {
                case GateType.ClassicalControlled:
                case GateType.Group:
                    // Subtract startX offset from nested gates and add offset and padding
                    let offset: number = x - startX + groupBoxPadding;
                    if (metadata.type === GateType.ClassicalControlled) offset += controlBtnOffset;

                    // Offset each x coord in children gates
                    _offsetChildrenX(metadata.children, offset);

                    // We don't use the centre x coord because we only care about the rightmost x for
                    // rendering the box around the group of nested gates
                    metadata.x = x;
                    break;

                default:
                    metadata.x = x + columnWidths[col] / 2;
                    break;
            }
        }),
    );

    return endX;
};

/**
 * Offset x coords of nested children operations.
 *
 * @param children 2D array of children metadata.
 * @param offset   x coord offset.
 */
const _offsetChildrenX = (children: (Metadata | Metadata[])[] | undefined, offset: number): void => {
    if (children == null) return;
    children.flat().forEach((child) => {
        child.x += offset;
        _offsetChildrenX(child.children, offset);
    });
};

export {
    processOperations,
    _groupOperations,
    _alignOps,
    _getClassicalRegStart,
    _opToMetadata,
    _getRegY,
    _splitTargetsY,
    _fillMetadataX,
    _offsetChildrenX,
};<|MERGE_RESOLUTION|>--- conflicted
+++ resolved
@@ -51,14 +51,7 @@
 
             const metadata: Metadata = _opToMetadata(op, registers);
 
-<<<<<<< HEAD
-            if (metadata.type === GateType.ClassicalControlled) {
-                // Add HTML class attribute if classically controlled
-                _addClass(metadata, 'classically-controlled');
-            } else if (op != null && [GateType.Unitary, GateType.ControlledUnitary].includes(metadata.type)) {
-=======
             if (op != null && [GateType.Unitary, GateType.ControlledUnitary].includes(metadata.type)) {
->>>>>>> d6178b83
                 // If gate is a unitary type, split targetsY into groups if there
                 // is a classical register between them for rendering
 
