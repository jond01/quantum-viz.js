// Copyright (c) Microsoft Corporation.
// Licensed under the MIT License.

<<<<<<< HEAD
import { createExecutionPathVisualizer, addGateClickHandlers, Circuit, StyleConfig, Operation, ConditionalRender } from './composer';
=======
import {
    createExecutionPathVisualizer,
    addGateClickHandlers,
    Circuit,
    StyleConfig,
    Operation,
    ConditionalRender,
} from './composer';
>>>>>>> d6178b83

type GateRegistry = {
    [id: string]: Operation;
};

export class Visualizer {
    userStyleConfig: StyleConfig = {};
    displayedCircuit: Circuit | null = null;
<<<<<<< HEAD
    container: HTMLElement | null  = null;
=======
    container: HTMLElement | null = null;
>>>>>>> d6178b83
    gateRegistry: GateRegistry = {};

    constructor(container: HTMLElement, userStyleConfig: StyleConfig) {
        this.container = container;
        this.userStyleConfig = userStyleConfig;
    }

    visualize(circuit: Circuit, renderDepth = 0): void {
        // Assign unique IDs to each operation
        circuit.operations.forEach((op, i) => this.fillGateRegistry(op, i.toString()));

        // Render operations at starting at given depth
        circuit.operations = this.selectOpsAtDepth(circuit.operations, renderDepth);
        this.renderCircuit(circuit);
    }

    // Depth-first traversal to assign unique ID to operation.
    // The operation is assigned the id `id` and its `i`th child is recursively given
    // the id `${id}-${i}`.
    fillGateRegistry(operation: Operation, id: string): void {
        if (operation.dataAttributes == null) operation.dataAttributes = {};
        operation.dataAttributes['id'] = id;
        operation.dataAttributes['zoom-out'] = 'false';
        this.gateRegistry[id] = operation;
        operation.children?.forEach((childOp, i) => {
            this.fillGateRegistry(childOp, `${id}-${i}`);
            if (childOp.dataAttributes == null) childOp.dataAttributes = {};
            childOp.dataAttributes['zoom-out'] = 'true';
        });
        operation.dataAttributes['zoom-in'] = (operation.children != null).toString();
    }

    private selectOpsAtDepth(operations: Operation[], renderDepth: number): Operation[] {
        if (renderDepth < 0) throw new Error(`Invalid renderDepth of ${renderDepth}. Needs to be >= 0.`);
        if (renderDepth === 0) return operations;
        return operations
            .map((op) => (op.children != null ? this.selectOpsAtDepth(op.children, renderDepth - 1) : op))
            .flat();
    }

    private renderCircuit(circuit: Circuit): void {
        // Generate HTML visualization
<<<<<<< HEAD
        const html: string = createExecutionPathVisualizer()
            .stylize(this.userStyleConfig)
            .compose(circuit)
            .asSvg();
=======
        const html: string = createExecutionPathVisualizer().stylize(this.userStyleConfig).compose(circuit).asSvg();
>>>>>>> d6178b83

        // Inject into div
        if (this.container == null) throw new Error(`Container not provided.`);
        this.container.innerHTML = html;
        this.displayedCircuit = circuit;

        // Handle click events
        this.addGateClickHandlers();

        // Add styles
        //container.querySelector('svg').style.maxWidth = 'none';
    }

    private addGateClickHandlers(): void {
        // Add handlers from container:
        addGateClickHandlers(this.container);

        this.container?.querySelectorAll(`.gate .gate-control`).forEach((ctrl) => {
            // Zoom in on clicked gate
            ctrl.addEventListener('click', (ev: Event) => {
                if (this.displayedCircuit == null) return;

                const gateId: string | null | undefined = ctrl.parentElement?.getAttribute('data-id');
<<<<<<< HEAD
                if (typeof(gateId) == "string") {
                    if (ctrl.classList.contains("collapse")) {
                        this.collapseOperation(this.displayedCircuit.operations, gateId);
                    } else if (ctrl.classList.contains("expand")) {
=======
                if (typeof gateId == 'string') {
                    if (ctrl.classList.contains('collapse')) {
                        this.collapseOperation(this.displayedCircuit.operations, gateId);
                    } else if (ctrl.classList.contains('expand')) {
>>>>>>> d6178b83
                        this.expandOperation(this.displayedCircuit.operations, gateId);
                    }
                    this.renderCircuit(this.displayedCircuit);

                    ev.stopPropagation();
                }
<<<<<<< HEAD
            })
=======
            });
>>>>>>> d6178b83
        });
    }

    private expandOperation(operations: Operation[], id: string): void {
        operations.forEach((op) => {
            if (op.conditionalRender === ConditionalRender.AsGroup) this.expandOperation(op.children || [], id);
            if (op.dataAttributes == null) return op;
            const opId: string = op.dataAttributes['id'];
            if (opId === id && op.children != null) {
                op.conditionalRender = ConditionalRender.AsGroup;
                op.dataAttributes['expanded'] = 'true';
            }
        });
    }

    private collapseOperation(operations: Operation[], parentId: string): void {
        operations.forEach((op) => {
            if (op.conditionalRender === ConditionalRender.AsGroup) this.collapseOperation(op.children || [], parentId);
            if (op.dataAttributes == null) return op;
            const opId: string = op.dataAttributes['id'];
            // Collapse parent gate and its children
            if (opId.startsWith(parentId)) op.conditionalRender = ConditionalRender.Always;
            // Allow parent gate to be interactive again
            if (opId === parentId) delete op.dataAttributes['expanded'];
        });
    }
}

// Export methods/values from other modules:
export { createExecutionPathVisualizer, addGateClickHandlers } from './composer';
export { STYLES } from './styles';

// Export types from other modules:
export type { Circuit, StyleConfig, ExecutionPathVisualizer, ComposedCircuit, ConditionalRender } from './composer';
export type { Qubit, Operation } from './circuit';<|MERGE_RESOLUTION|>--- conflicted
+++ resolved
@@ -1,9 +1,6 @@
 // Copyright (c) Microsoft Corporation.
 // Licensed under the MIT License.
 
-<<<<<<< HEAD
-import { createExecutionPathVisualizer, addGateClickHandlers, Circuit, StyleConfig, Operation, ConditionalRender } from './composer';
-=======
 import {
     createExecutionPathVisualizer,
     addGateClickHandlers,
@@ -12,7 +9,6 @@
     Operation,
     ConditionalRender,
 } from './composer';
->>>>>>> d6178b83
 
 type GateRegistry = {
     [id: string]: Operation;
@@ -21,11 +17,7 @@
 export class Visualizer {
     userStyleConfig: StyleConfig = {};
     displayedCircuit: Circuit | null = null;
-<<<<<<< HEAD
-    container: HTMLElement | null  = null;
-=======
     container: HTMLElement | null = null;
->>>>>>> d6178b83
     gateRegistry: GateRegistry = {};
 
     constructor(container: HTMLElement, userStyleConfig: StyleConfig) {
@@ -68,14 +60,7 @@
 
     private renderCircuit(circuit: Circuit): void {
         // Generate HTML visualization
-<<<<<<< HEAD
-        const html: string = createExecutionPathVisualizer()
-            .stylize(this.userStyleConfig)
-            .compose(circuit)
-            .asSvg();
-=======
         const html: string = createExecutionPathVisualizer().stylize(this.userStyleConfig).compose(circuit).asSvg();
->>>>>>> d6178b83
 
         // Inject into div
         if (this.container == null) throw new Error(`Container not provided.`);
@@ -99,28 +84,17 @@
                 if (this.displayedCircuit == null) return;
 
                 const gateId: string | null | undefined = ctrl.parentElement?.getAttribute('data-id');
-<<<<<<< HEAD
-                if (typeof(gateId) == "string") {
-                    if (ctrl.classList.contains("collapse")) {
-                        this.collapseOperation(this.displayedCircuit.operations, gateId);
-                    } else if (ctrl.classList.contains("expand")) {
-=======
                 if (typeof gateId == 'string') {
                     if (ctrl.classList.contains('collapse')) {
                         this.collapseOperation(this.displayedCircuit.operations, gateId);
                     } else if (ctrl.classList.contains('expand')) {
->>>>>>> d6178b83
                         this.expandOperation(this.displayedCircuit.operations, gateId);
                     }
                     this.renderCircuit(this.displayedCircuit);
 
                     ev.stopPropagation();
                 }
-<<<<<<< HEAD
-            })
-=======
             });
->>>>>>> d6178b83
         });
     }
 
