// Copyright (c) Microsoft Corporation.
// Licensed under the MIT license.

import { Metadata, GateType } from '../metadata';
import {
    minGateWidth,
    gateHeight,
    labelFontSize,
    argsFontSize,
    controlBtnRadius,
    controlBtnOffset,
    groupBoxPadding,
    classicalRegHeight,
    nestedGroupPadding,
} from '../constants';
import { group, controlDot, line, box, text, arc, dashedLine, dashedBox } from './formatUtils';

/**
 * Given an array of operations (in metadata format), return the SVG representation.
 *
 * @param opsMetadata Array of Metadata representation of operations.
 * @param nestedDepth Depth of nested operations (used in classically controlled and grouped operations).
 *
 * @returns SVG representation of operations.
 */
const formatGates = (opsMetadata: Metadata[], nestedDepth = 0): string => {
    const formattedGates: string[] = opsMetadata.map((metadata) => _formatGate(metadata, nestedDepth));
    return formattedGates.flat().join('\n');
};

<<<<<<< HEAD
const _gateControls = (metadata: Metadata, nestedDepth : number): string[] => {
    const [ x1, y1 ] = _gatePosition(metadata, nestedDepth);
    const { dataAttributes } = metadata;
    const atts = dataAttributes || {};
    const ctrls : string[] = [];
    
    const expanded = "expanded" in atts;
    
    // Add collapse if expanded.
    if (expanded) {
        ctrls.push(
            group(
                [ '<circle cx="0" cy="0" r="10" />', '<path d="M-7,0 H7" />' ],
                { class: "gate-control collapse", transform: `translate(${x1 + 2}, ${y1 + 2})` }
            )
        );
    } else if (atts["zoom-in"] == "true") {
        ctrls.push(
            group(
                [ '<circle cx="0" cy="0" r="10" />', '<path d="M0,-7 V7 M-7,0 H7" />' ],
                { class: "gate-control expand", transform: `translate(${x1 + 2}, ${y1 + 2})` }
            )
        );
    }
    
    return ctrls;
}

=======
const _gateControls = (metadata: Metadata, nestedDepth: number): string[] => {
    if (metadata == undefined) return [];

    const [x1, y1] = _gatePosition(metadata, nestedDepth);
    const { dataAttributes } = metadata;
    const atts = dataAttributes || {};
    const ctrls: string[] = [];

    const expanded = 'expanded' in atts;

    // Add collapse if expanded.
    if (expanded) {
        ctrls.push(
            group(['<circle cx="0" cy="0" r="10" />', '<path d="M-7,0 H7" />'], {
                class: 'gate-control collapse',
                transform: `translate(${x1 + 2}, ${y1 + 2})`,
            }),
        );
    } else if (atts['zoom-in'] == 'true') {
        ctrls.push(
            group(['<circle cx="0" cy="0" r="10" />', '<path d="M0,-7 V7 M-7,0 H7" />'], {
                class: 'gate-control expand',
                transform: `translate(${x1 + 2}, ${y1 + 2})`,
            }),
        );
    }

    return ctrls;
};
>>>>>>> d6178b83

/**
 * Groups SVG elements into a gate SVG group.
 *
 * @param svgElems       Array of SVG elements.
 * @param dataAttributes Custom data attributes to be attached to SVG group.
 *
 * @returns SVG representation of a gate.
 */
<<<<<<< HEAD
const _createGate = (body: string[], metadata: Metadata, nestedDepth : number): string => {
    const ctrls = _gateControls(metadata, nestedDepth);
    const { dataAttributes } = metadata;
=======
const _createGate = (body: string[], metadata: Metadata, nestedDepth: number): string => {
    const ctrls = _gateControls(metadata, nestedDepth);
    const { dataAttributes } = metadata || {};
>>>>>>> d6178b83
    const attributes: { [attr: string]: string } = { class: 'gate' };
    Object.entries(dataAttributes || {}).forEach(([attr, val]) => (attributes[`data-${attr}`] = val));

    return group(body.concat(ctrls), attributes);
};

/**
 * Takes in an operation's metadata and formats it into SVG.
 *
 * @param metadata Metadata object representation of gate.
 * @param nestedDepth Depth of nested operations (used in classically controlled and grouped operations).
 *
 * @returns SVG representation of gate.
 */
<<<<<<< HEAD
 const _formatGate = (metadata: Metadata, nestedDepth = 0): string => {
=======
const _formatGate = (metadata: Metadata, nestedDepth = 0): string => {
>>>>>>> d6178b83
    const { type, x, controlsY, targetsY, label, displayArgs, width } = metadata;
    switch (type) {
        case GateType.Measure:
            return _createGate([_measure(x, controlsY[0])], metadata, nestedDepth);
        case GateType.Unitary:
            return _createGate([_unitary(label, x, targetsY as number[][], width, displayArgs)], metadata, nestedDepth);
<<<<<<< HEAD
        case GateType.X:
            return _createGate([_x(metadata, nestedDepth)], metadata, nestedDepth);
=======
>>>>>>> d6178b83
        case GateType.Swap:
            return controlsY.length > 0
                ? _controlledGate(metadata, nestedDepth)
                : _createGate([_swap(metadata, nestedDepth)], metadata, nestedDepth);
        case GateType.Cnot:
        case GateType.ControlledUnitary:
            return _controlledGate(metadata, nestedDepth);
        case GateType.Group:
            return _groupedOperations(metadata, nestedDepth);
        case GateType.ClassicalControlled:
            return _classicalControlled(metadata);
        default:
            throw new Error(`ERROR: unknown gate (${label}) of type ${type}.`);
    }
};

/**
 * Creates a measurement gate at position (x, y).
 *
 * @param x  x coord of measurement gate.
 * @param y  y coord of measurement gate.
 *
 * @returns SVG representation of measurement gate.
 */
const _measure = (x: number, y: number): string => {
    x -= minGateWidth / 2;
    const width: number = minGateWidth,
        height = gateHeight;
    // Draw measurement box
    const mBox: string = box(x, y - height / 2, width, height, 'gate-measure');
    const mArc: string = arc(x + 5, y + 2, width / 2 - 5, height / 2 - 8);
    const meter: string = line(x + width / 2, y + 8, x + width - 8, y - height / 2 + 8);
    return [mBox, mArc, meter].join('\n');
};

/**
 * Creates the SVG for a unitary gate on an arbitrary number of qubits.
 *
 * @param label            Gate label.
 * @param x                x coord of gate.
 * @param y                Array of y coords of registers acted upon by gate.
 * @param width            Width of gate.
 * @param displayArgs           Arguments passed in to gate.
 * @param renderDashedLine If true, draw dashed lines between non-adjacent unitaries.
 *
 * @returns SVG representation of unitary gate.
 */
const _unitary = (
    label: string,
    x: number,
    y: number[][],
    width: number,
    displayArgs?: string,
    renderDashedLine = true,
): string => {
    if (y.length === 0) return '';

    // Render each group as a separate unitary boxes
    const unitaryBoxes: string[] = y.map((group: number[]) => {
        const maxY: number = group[group.length - 1],
            minY: number = group[0];
        const height: number = maxY - minY + gateHeight;
        return _unitaryBox(label, x, minY, width, height, displayArgs);
    });

    // Draw dashed line between disconnected unitaries
    if (renderDashedLine && unitaryBoxes.length > 1) {
        const lastBox: number[] = y[y.length - 1];
        const firstBox: number[] = y[0];
        const maxY: number = lastBox[lastBox.length - 1],
            minY: number = firstBox[0];
        const vertLine: string = dashedLine(x, minY, x, maxY);
        return [vertLine, ...unitaryBoxes].join('\n');
    } else return unitaryBoxes.join('\n');
};

/**
 * Generates SVG representation of the boxed unitary gate symbol.
 *
 * @param label  Label for unitary operation.
 * @param x      x coord of gate.
 * @param y      y coord of gate.
 * @param width  Width of gate.
 * @param height Height of gate.
 * @param displayArgs Arguments passed in to gate.
 *
 * @returns SVG representation of unitary box.
 */
const _unitaryBox = (
    label: string,
    x: number,
    y: number,
    width: number,
    height: number = gateHeight,
    displayArgs?: string,
): string => {
    y -= gateHeight / 2;
    const uBox: string = box(x - width / 2, y, width, height);
    const labelY = y + height / 2 - (displayArgs == null ? 0 : 7);
    const labelText: string = text(label, x, labelY);
    const elems = [uBox, labelText];
    if (displayArgs != null) {
        const argStrY = y + height / 2 + 8;
        const argText: string = text(displayArgs, x, argStrY, argsFontSize);
        elems.push(argText);
    }
    return elems.join('\n');
};

/**
 * Creates the SVG for a SWAP gate on y coords given by targetsY.
 *
 * @param x          Centre x coord of SWAP gate.
 * @param targetsY   y coords of target registers.
 *
 * @returns SVG representation of SWAP gate.
 */
<<<<<<< HEAD
const _swap = (metadata: Metadata, nestedDepth : number) : string => {
    const { type, x, controlsY, targetsY, children, displayArgs, width } = metadata;

    // Get SVGs of crosses
    const [ x1, y1, x2, y2 ] = _gatePosition(metadata, nestedDepth);
    const ys = targetsY.flatMap(y => y as number[]);
    
=======
const _swap = (metadata: Metadata, nestedDepth: number): string => {
    const { x, targetsY } = metadata;

    // Get SVGs of crosses
    const [x1, y1, x2, y2] = _gatePosition(metadata, nestedDepth);
    const ys = targetsY?.flatMap((y) => y as number[]) || [];

>>>>>>> d6178b83
    const bg: string = box(x1, y1, x2, y2, 'gate-swap');
    const crosses: string[] = ys.map((y) => _cross(x, y));
    const vertLine: string = line(x, ys[0], x, ys[1]);
    return [bg, crosses, vertLine].join('\n');
<<<<<<< HEAD
};

/**
 * Creates the SVG for an X gate
 *
 * @returns SVG representation of X gate.
 */
 const _x = (metadata: Metadata, nestedDepth : number) : string => {
    const { type, x, controlsY, targetsY, children, displayArgs, width } = metadata;
    const ys = targetsY.flatMap(y => y as number[]);
    const circle: string = _oplus(x, ys[0]);
    return circle;
=======
>>>>>>> d6178b83
};

/**
 * Generates cross for display in SWAP gate.
 *
 * @param x x coord of gate.
 * @param y y coord of gate.
 *
 * @returns SVG representation for cross.
 */
const _cross = (x: number, y: number): string => {
    const radius = 8;
    const line1: string = line(x - radius, y - radius, x + radius, y + radius);
    const line2: string = line(x - radius, y + radius, x + radius, y - radius);
    return [line1, line2].join('\n');
};

/**
 * Produces the SVG representation of a controlled gate on multiple qubits.
 *
 * @param metadata Metadata of controlled gate.
 *
 * @returns SVG representation of controlled gate.
 */
<<<<<<< HEAD
const _controlledGate = (metadata: Metadata, nestedDepth : number): string => {
=======
const _controlledGate = (metadata: Metadata, nestedDepth: number): string => {
>>>>>>> d6178b83
    const targetGateSvgs: string[] = [];
    const { type, x, controlsY, label, displayArgs, width } = metadata;
    let { targetsY } = metadata;

    // Get SVG for target gates
    switch (type) {
        case GateType.Cnot:
            (targetsY as number[]).forEach((y) => targetGateSvgs.push(_oplus(x, y)));
            break;
        case GateType.Swap:
            (targetsY as number[]).forEach((y) => targetGateSvgs.push(_cross(x, y)));
            break;
        case GateType.ControlledUnitary:
            const groupedTargetsY: number[][] = targetsY as number[][];
            targetGateSvgs.push(_unitary(label, x, groupedTargetsY, width, displayArgs, false));
            targetsY = targetsY.flat();
            break;
        default:
            throw new Error(`ERROR: Unrecognized gate: ${label} of type ${type}`);
    }
    // Get SVGs for control dots
    const controlledDotsSvg: string[] = controlsY.map((y) => controlDot(x, y));
    // Create control lines
    const maxY: number = Math.max(...controlsY, ...(targetsY as number[]));
    const minY: number = Math.min(...controlsY, ...(targetsY as number[]));
    const vertLine: string = line(x, minY, x, maxY);
    const svg: string = _createGate([vertLine, ...controlledDotsSvg, ...targetGateSvgs], metadata, nestedDepth);
    return svg;
};

/**
 * Generates $\oplus$ symbol for display in CNOT gate.
 *
 * @param x x coordinate of gate.
 * @param y y coordinate of gate.
 * @param r radius of circle.
 *
 * @returns SVG representation of $\oplus$ symbol.
 */
const _oplus = (x: number, y: number, r = 15): string => {
    const circle = `<circle class="oplus" cx="${x}" cy="${y}" r="${r}"></circle>`;
    const vertLine: string = line(x, y - r, x, y + r);
    const horLine: string = line(x - r, y, x + r, y);
    return group([circle, vertLine, horLine], { class: "oplus" });
};

<<<<<<< HEAD
const _gatePosition = (metadata: Metadata, nestedDepth : number) : [number, number, number, number] => {
    const { x, width, type, targetsY } = metadata;

    const ys = targetsY.flatMap(y => y as number[]);
    const maxY = Math.max(...ys);
    const minY = Math.min(...ys);

    var x1 : number, y1 : number, x2 : number, y2 : number;
    
    switch (type) {
        case GateType.Group:
            const padding = groupBoxPadding - nestedDepth * nestedGroupPadding;
        
            x1 = x - 2 * padding;
            y1 = (minY - gateHeight / 2 - padding);
            x2 = width + 2 * padding;
            y2 = (maxY +  + gateHeight / 2 + padding) - (minY - gateHeight / 2 - padding);
        
=======
const _gatePosition = (metadata: Metadata, nestedDepth: number): [number, number, number, number] => {
    const { x, width, type, targetsY } = metadata;

    const ys = targetsY?.flatMap((y) => y as number[]) || [];
    const maxY = Math.max(...ys);
    const minY = Math.min(...ys);

    let x1: number, y1: number, x2: number, y2: number;

    switch (type) {
        case GateType.Group:
            const padding = groupBoxPadding - nestedDepth * nestedGroupPadding;

            x1 = x - 2 * padding;
            y1 = minY - gateHeight / 2 - padding;
            x2 = width + 2 * padding;
            y2 = maxY + +gateHeight / 2 + padding - (minY - gateHeight / 2 - padding);

>>>>>>> d6178b83
            return [x1, y1, x2, y2];

        default:
            x1 = x - width / 2;
            y1 = minY - gateHeight / 2;
            x2 = x + width;
            y2 = maxY + gateHeight / 2;
    }

    return [x1, y1, x2, y2];
<<<<<<< HEAD
}

=======
};
>>>>>>> d6178b83

/**
 * Generates the SVG for a group of nested operations.
 *
 * @param metadata Metadata representation of gate.
 * @param nestedDepth Depth of nested operations (used in classically controlled and grouped operations).
 *
 * @returns SVG representation of gate.
 */
<<<<<<< HEAD
const _groupedOperations = (metadata: Metadata, nestedDepth : number): string => {
    const { children } = metadata;
    const [ x1, y1, x2, y2 ] = _gatePosition(metadata, nestedDepth);
=======
const _groupedOperations = (metadata: Metadata, nestedDepth: number): string => {
    const { children } = metadata;
    const [x1, y1, x2, y2] = _gatePosition(metadata, nestedDepth);
>>>>>>> d6178b83
    const childrenGates: string = children != null ? formatGates(children as Metadata[], nestedDepth + 1) : '';

    // Draw dashed box around children gates
    const box: string = dashedBox(x1, y1, x2, y2);
    return _createGate([box, childrenGates], metadata, nestedDepth);
};

/**
 * Generates the SVG for a classically controlled group of operations.
 *
 * @param metadata Metadata representation of gate.
 * @param padding  Padding within dashed box.
 *
 * @returns SVG representation of gate.
 */
const _classicalControlled = (metadata: Metadata, padding: number = groupBoxPadding): string => {
    const { controlsY, dataAttributes } = metadata;
    const targetsY: number[] = metadata.targetsY as number[];
    const children: Metadata[][] = metadata.children as Metadata[][];
    let { x, width } = metadata;

    const controlY = controlsY[0];

    // Get SVG for gates controlled on 0
    let childrenZero: string = children != null ? formatGates(children[0]) : '';
<<<<<<< HEAD
    childrenZero = `<g class="${htmlClass}-zero">\r\n${childrenZero}</g>`;
=======
    childrenZero = `<g class="gates-zero">\r\n${childrenZero}</g>`;
>>>>>>> d6178b83

    // Get SVG for gates controlled on 1
    let childrenOne: string = children != null ? formatGates(children[1]) : '';
    childrenOne = `<g class="gates-one">\r\n${childrenOne}</g>`;

    // Draw control button and attached dashed line to dashed box
    const controlCircleX: number = x + controlBtnRadius;
    const controlCircle: string = _controlCircle(controlCircleX, controlY);
    const lineY1: number = controlY + controlBtnRadius,
        lineY2: number = controlY + classicalRegHeight / 2;
    const vertLine: string = dashedLine(controlCircleX, lineY1, controlCircleX, lineY2, 'classical-line');
    x += controlBtnOffset;
    const horLine: string = dashedLine(controlCircleX, lineY2, x, lineY2, 'classical-line');

    width = width - controlBtnOffset + (padding - groupBoxPadding) * 2;
    x += groupBoxPadding - padding;
    const y: number = targetsY[0] - gateHeight / 2 - padding;
    const height: number = targetsY[1] - targetsY[0] + gateHeight + padding * 2;

    // Draw dashed box around children gates
    const box: string = dashedBox(x, y, width, height, 'classical-container');

    // Display controlled operation in initial "unknown" state
    const attributes: { [attr: string]: string } = {
        class: `classically-controlled-group classically-controlled-unknown`,
    };
    if (dataAttributes != null)
        Object.entries(dataAttributes).forEach(([attr, val]) => (attributes[`data-${attr}`] = val));

    return group([horLine, vertLine, controlCircle, childrenZero, childrenOne, box], attributes);
};

/**
 * Generates the SVG representation of the control circle on a classical register with interactivity support
 * for toggling between bit values (unknown, 1, and 0).
 *
 * @param x   x coord.
 * @param y   y coord.
 * @param cls Class name.
 * @param r   Radius of circle.
 *
 * @returns SVG representation of control circle.
 */
<<<<<<< HEAD
const _controlCircle = (x: number, y: number, cls: string, r: number = controlBtnRadius): string =>
    `<g class="classically-controlled-btn ${cls}">
<circle class="${cls}" cx="${x}" cy="${y}" r="${r}"></circle>
<text class="${cls} classically-controlled-text" font-size="${labelFontSize}" x="${x}" y="${y}">?</text>
=======
const _controlCircle = (x: number, y: number, r: number = controlBtnRadius): string =>
    `<g class="classically-controlled-btn">
<circle cx="${x}" cy="${y}" r="${r}"></circle>
<text font-size="${labelFontSize}" x="${x}" y="${y}">?</text>
>>>>>>> d6178b83
</g>`;

export {
    formatGates,
    _formatGate,
    _createGate,
    _measure,
    _unitary,
    _swap,
    _controlledGate,
    _groupedOperations,
    _classicalControlled,
    _gateControls,
};<|MERGE_RESOLUTION|>--- conflicted
+++ resolved
@@ -28,36 +28,6 @@
     return formattedGates.flat().join('\n');
 };
 
-<<<<<<< HEAD
-const _gateControls = (metadata: Metadata, nestedDepth : number): string[] => {
-    const [ x1, y1 ] = _gatePosition(metadata, nestedDepth);
-    const { dataAttributes } = metadata;
-    const atts = dataAttributes || {};
-    const ctrls : string[] = [];
-    
-    const expanded = "expanded" in atts;
-    
-    // Add collapse if expanded.
-    if (expanded) {
-        ctrls.push(
-            group(
-                [ '<circle cx="0" cy="0" r="10" />', '<path d="M-7,0 H7" />' ],
-                { class: "gate-control collapse", transform: `translate(${x1 + 2}, ${y1 + 2})` }
-            )
-        );
-    } else if (atts["zoom-in"] == "true") {
-        ctrls.push(
-            group(
-                [ '<circle cx="0" cy="0" r="10" />', '<path d="M0,-7 V7 M-7,0 H7" />' ],
-                { class: "gate-control expand", transform: `translate(${x1 + 2}, ${y1 + 2})` }
-            )
-        );
-    }
-    
-    return ctrls;
-}
-
-=======
 const _gateControls = (metadata: Metadata, nestedDepth: number): string[] => {
     if (metadata == undefined) return [];
 
@@ -87,7 +57,6 @@
 
     return ctrls;
 };
->>>>>>> d6178b83
 
 /**
  * Groups SVG elements into a gate SVG group.
@@ -97,15 +66,9 @@
  *
  * @returns SVG representation of a gate.
  */
-<<<<<<< HEAD
-const _createGate = (body: string[], metadata: Metadata, nestedDepth : number): string => {
-    const ctrls = _gateControls(metadata, nestedDepth);
-    const { dataAttributes } = metadata;
-=======
 const _createGate = (body: string[], metadata: Metadata, nestedDepth: number): string => {
     const ctrls = _gateControls(metadata, nestedDepth);
     const { dataAttributes } = metadata || {};
->>>>>>> d6178b83
     const attributes: { [attr: string]: string } = { class: 'gate' };
     Object.entries(dataAttributes || {}).forEach(([attr, val]) => (attributes[`data-${attr}`] = val));
 
@@ -120,22 +83,13 @@
  *
  * @returns SVG representation of gate.
  */
-<<<<<<< HEAD
- const _formatGate = (metadata: Metadata, nestedDepth = 0): string => {
-=======
 const _formatGate = (metadata: Metadata, nestedDepth = 0): string => {
->>>>>>> d6178b83
     const { type, x, controlsY, targetsY, label, displayArgs, width } = metadata;
     switch (type) {
         case GateType.Measure:
             return _createGate([_measure(x, controlsY[0])], metadata, nestedDepth);
         case GateType.Unitary:
             return _createGate([_unitary(label, x, targetsY as number[][], width, displayArgs)], metadata, nestedDepth);
-<<<<<<< HEAD
-        case GateType.X:
-            return _createGate([_x(metadata, nestedDepth)], metadata, nestedDepth);
-=======
->>>>>>> d6178b83
         case GateType.Swap:
             return controlsY.length > 0
                 ? _controlledGate(metadata, nestedDepth)
@@ -253,15 +207,6 @@
  *
  * @returns SVG representation of SWAP gate.
  */
-<<<<<<< HEAD
-const _swap = (metadata: Metadata, nestedDepth : number) : string => {
-    const { type, x, controlsY, targetsY, children, displayArgs, width } = metadata;
-
-    // Get SVGs of crosses
-    const [ x1, y1, x2, y2 ] = _gatePosition(metadata, nestedDepth);
-    const ys = targetsY.flatMap(y => y as number[]);
-    
-=======
 const _swap = (metadata: Metadata, nestedDepth: number): string => {
     const { x, targetsY } = metadata;
 
@@ -269,26 +214,10 @@
     const [x1, y1, x2, y2] = _gatePosition(metadata, nestedDepth);
     const ys = targetsY?.flatMap((y) => y as number[]) || [];
 
->>>>>>> d6178b83
     const bg: string = box(x1, y1, x2, y2, 'gate-swap');
     const crosses: string[] = ys.map((y) => _cross(x, y));
     const vertLine: string = line(x, ys[0], x, ys[1]);
     return [bg, crosses, vertLine].join('\n');
-<<<<<<< HEAD
-};
-
-/**
- * Creates the SVG for an X gate
- *
- * @returns SVG representation of X gate.
- */
- const _x = (metadata: Metadata, nestedDepth : number) : string => {
-    const { type, x, controlsY, targetsY, children, displayArgs, width } = metadata;
-    const ys = targetsY.flatMap(y => y as number[]);
-    const circle: string = _oplus(x, ys[0]);
-    return circle;
-=======
->>>>>>> d6178b83
 };
 
 /**
@@ -313,11 +242,7 @@
  *
  * @returns SVG representation of controlled gate.
  */
-<<<<<<< HEAD
-const _controlledGate = (metadata: Metadata, nestedDepth : number): string => {
-=======
 const _controlledGate = (metadata: Metadata, nestedDepth: number): string => {
->>>>>>> d6178b83
     const targetGateSvgs: string[] = [];
     const { type, x, controlsY, label, displayArgs, width } = metadata;
     let { targetsY } = metadata;
@@ -364,26 +289,6 @@
     return group([circle, vertLine, horLine], { class: "oplus" });
 };
 
-<<<<<<< HEAD
-const _gatePosition = (metadata: Metadata, nestedDepth : number) : [number, number, number, number] => {
-    const { x, width, type, targetsY } = metadata;
-
-    const ys = targetsY.flatMap(y => y as number[]);
-    const maxY = Math.max(...ys);
-    const minY = Math.min(...ys);
-
-    var x1 : number, y1 : number, x2 : number, y2 : number;
-    
-    switch (type) {
-        case GateType.Group:
-            const padding = groupBoxPadding - nestedDepth * nestedGroupPadding;
-        
-            x1 = x - 2 * padding;
-            y1 = (minY - gateHeight / 2 - padding);
-            x2 = width + 2 * padding;
-            y2 = (maxY +  + gateHeight / 2 + padding) - (minY - gateHeight / 2 - padding);
-        
-=======
 const _gatePosition = (metadata: Metadata, nestedDepth: number): [number, number, number, number] => {
     const { x, width, type, targetsY } = metadata;
 
@@ -402,7 +307,6 @@
             x2 = width + 2 * padding;
             y2 = maxY + +gateHeight / 2 + padding - (minY - gateHeight / 2 - padding);
 
->>>>>>> d6178b83
             return [x1, y1, x2, y2];
 
         default:
@@ -413,12 +317,7 @@
     }
 
     return [x1, y1, x2, y2];
-<<<<<<< HEAD
-}
-
-=======
-};
->>>>>>> d6178b83
+};
 
 /**
  * Generates the SVG for a group of nested operations.
@@ -428,15 +327,9 @@
  *
  * @returns SVG representation of gate.
  */
-<<<<<<< HEAD
-const _groupedOperations = (metadata: Metadata, nestedDepth : number): string => {
-    const { children } = metadata;
-    const [ x1, y1, x2, y2 ] = _gatePosition(metadata, nestedDepth);
-=======
 const _groupedOperations = (metadata: Metadata, nestedDepth: number): string => {
     const { children } = metadata;
     const [x1, y1, x2, y2] = _gatePosition(metadata, nestedDepth);
->>>>>>> d6178b83
     const childrenGates: string = children != null ? formatGates(children as Metadata[], nestedDepth + 1) : '';
 
     // Draw dashed box around children gates
@@ -462,11 +355,7 @@
 
     // Get SVG for gates controlled on 0
     let childrenZero: string = children != null ? formatGates(children[0]) : '';
-<<<<<<< HEAD
-    childrenZero = `<g class="${htmlClass}-zero">\r\n${childrenZero}</g>`;
-=======
     childrenZero = `<g class="gates-zero">\r\n${childrenZero}</g>`;
->>>>>>> d6178b83
 
     // Get SVG for gates controlled on 1
     let childrenOne: string = children != null ? formatGates(children[1]) : '';
@@ -510,17 +399,10 @@
  *
  * @returns SVG representation of control circle.
  */
-<<<<<<< HEAD
-const _controlCircle = (x: number, y: number, cls: string, r: number = controlBtnRadius): string =>
-    `<g class="classically-controlled-btn ${cls}">
-<circle class="${cls}" cx="${x}" cy="${y}" r="${r}"></circle>
-<text class="${cls} classically-controlled-text" font-size="${labelFontSize}" x="${x}" y="${y}">?</text>
-=======
 const _controlCircle = (x: number, y: number, r: number = controlBtnRadius): string =>
     `<g class="classically-controlled-btn">
 <circle cx="${x}" cy="${y}" r="${r}"></circle>
 <text font-size="${labelFontSize}" x="${x}" y="${y}">?</text>
->>>>>>> d6178b83
 </g>`;
 
 export {
